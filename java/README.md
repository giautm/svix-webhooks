<h1 align="center">
    <a style="text-decoration: none" href="https://www.svix.com">
      <img width="120" src="https://avatars.githubusercontent.com/u/80175132?s=200&v=4" />
      <p align="center">Svix - Webhooks as a service</p>
    </a>
</h1>
<h2 align="center">
  <a href="https://svix.com">Website</a> | <a href="https://docs.svix.com">Documentation</a> | <a href="https://svix.com/slack">Community Slack</a>
<h2>

Java library for interacting with the Svix API and verifying webhook signatures

![GitHub tag](https://img.shields.io/github/tag/svix/svix-webhooks.svg)
[![Maven Central (Java)](https://img.shields.io/maven-central/v/com.svix/svix?label=maven-central%20(java))](https://search.maven.org/artifact/com.svix/svix)

[![Join our slack](https://img.shields.io/badge/Slack-join%20the%20community-blue?logo=slack&style=social)](https://www.svix.com/slack/)

# Usage Documentation

You can find general usage documentation at <https://docs.svix.com>.  For complete API documentation with code examples for each endpoint in all of our official client libraries head over to our API documentation site at <https://api.svix.com>.

# Language Support

<table style="table-layout:fixed; white-space: nowrap;">
  <th colspan="2">⚡️ Features ⚡️</th>
  <tr>
    <th>Officially Supported</th>
    <th>✅</th>
  </tr>
  <tr>
    <th>API Support</th>
    <th>✅</th>
  </tr>
  <tr>
    <th>Signature Verification</th>
    <th>✅</th>
  </tr>
  <tr>
    <th>Caveats</th>
    <th>Async support planned. (If you use kotlin, checkout our kotlin library for coroutine support.)</th>
  </tr>
</table>

# Installation

### Maven users

Add this dependency to your project's POM:

```xml
<dependency>
  <groupId>com.svix</groupId>
  <artifactId>svix</artifactId>
<<<<<<< HEAD
  <version>0.72.0</version>
=======
  <version>0.75.0</version>
>>>>>>> e36c383f
  <scope>compile</scope>
</dependency>
```

### Gradle users

Add this dependency to your project's build file:

```groovy
<<<<<<< HEAD
implementation "com.svix:svix:0.72.0"
=======
implementation "com.svix:svix:0.75.0"
>>>>>>> e36c383f
```

# Development

First checkout the [core README](../README.md#development) for details on how to generate our API bindings, then follow the steps below.

## Requirements

 - Java 1.8+
 - Gradle

## Building the library
```sh
./gradlew build
```

## Running Tests

Simply run:

```sh
./gradlew test
```

## Publishing to Maven

```sh
./gradlew publishToSonatype closeAndReleaseSonatypeStagingRepository
```
<|MERGE_RESOLUTION|>--- conflicted
+++ resolved
@@ -51,11 +51,7 @@
 <dependency>
   <groupId>com.svix</groupId>
   <artifactId>svix</artifactId>
-<<<<<<< HEAD
-  <version>0.72.0</version>
-=======
   <version>0.75.0</version>
->>>>>>> e36c383f
   <scope>compile</scope>
 </dependency>
 ```
@@ -65,11 +61,7 @@
 Add this dependency to your project's build file:
 
 ```groovy
-<<<<<<< HEAD
-implementation "com.svix:svix:0.72.0"
-=======
 implementation "com.svix:svix:0.75.0"
->>>>>>> e36c383f
 ```
 
 # Development
