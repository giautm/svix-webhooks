--- conflicted
+++ resolved
@@ -2,15 +2,11 @@
 // SPDX-License-Identifier: MIT
 
 use crate::{
-<<<<<<< HEAD
     core::{
-        security::{AuthenticatedOrganization, Permissions},
+        permissions,
         types::{EventTypeName, RetrySchedule},
     },
-=======
-    core::{permissions, types::EventTypeName},
     ctx,
->>>>>>> efbc4720
     db::models::eventtype,
     error::{HttpError, Result},
     v1::utils::{
@@ -342,13 +338,15 @@
 async fn get_retry_schedule(
     Extension(ref db): Extension<DatabaseConnection>,
     Path(evtype_name): Path<EventTypeName>,
-    AuthenticatedOrganization { permissions }: AuthenticatedOrganization,
+    permissions::Organization { org_id }: permissions::Organization,
 ) -> Result<Json<RetryScheduleInOut>> {
-    let evtype = eventtype::Entity::secure_find_by_name(permissions.org_id, evtype_name)
-        .one(db)
-        .await?
-        .ok_or_else(|| HttpError::not_found(None, None))
-        .unwrap();
+    let evtype = ctx!(
+        eventtype::Entity::secure_find_by_name(org_id, evtype_name)
+            .one(db)
+            .await
+    )?
+    .ok_or_else(|| HttpError::not_found(None, None))
+    .unwrap();
 
     let retry_schedule = RetryScheduleInOut {
         retry_schedule: evtype.retry_schedule,
@@ -361,16 +359,18 @@
     Extension(ref db): Extension<DatabaseConnection>,
     Path(evtype_name): Path<EventTypeName>,
     ValidatedJson(data): ValidatedJson<RetryScheduleInOut>,
-    AuthenticatedOrganization { permissions }: AuthenticatedOrganization,
+    permissions::Organization { org_id }: permissions::Organization,
 ) -> Result<Json<RetryScheduleInOut>> {
-    let evtype = eventtype::Entity::secure_find_by_name(permissions.org_id, evtype_name)
-        .one(db)
-        .await?
-        .ok_or_else(|| HttpError::not_found(None, None))?;
+    let evtype = ctx!(
+        eventtype::Entity::secure_find_by_name(org_id, evtype_name)
+            .one(db)
+            .await
+    )?
+    .ok_or_else(|| HttpError::not_found(None, None))?;
 
     let mut evtype: eventtype::ActiveModel = evtype.into();
     evtype.retry_schedule = Set(data.retry_schedule);
-    let evtype = evtype.update(db).await?;
+    let evtype = ctx!(evtype.update(db).await)?;
 
     let retry_schedule = RetryScheduleInOut {
         retry_schedule: evtype.retry_schedule,
